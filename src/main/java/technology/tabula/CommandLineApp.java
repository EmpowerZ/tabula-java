--- conflicted
+++ resolved
@@ -334,14 +334,9 @@
                 .build());
         o.addOption(Option.builder("c")
                 .longOpt("columns")
-<<<<<<< HEAD
                 .desc("X coordinates of column boundaries. Example --columns 10.1,20.2,30.3. "
                         + "If all values are between 0-100 (inclusive) and preceded by '%', input will be taken as % of actual width of the page. "
                         + "Example: --columns %25,50,80.6")
-=======
-                .desc("X coordinates of column boundaries where values are in points and relative to the left of the page. "
-                    + "Example --columns 10.1,20.2,30.3")
->>>>>>> 4862afa9
                 .hasArg()
                 .argName("COLUMNS")
                 .build());
